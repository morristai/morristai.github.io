{
  "name": "notion-doit",
  "version": "0.0.1",
  "description": "Use Notion as the CMS for your Hugo DoIt site",
  "main": "src/index.ts",
  "private": true,
  "license": "GPL-3.0-only",
  "homepage": "https://github.com/Hugo-DoIt/Notion-DoIt",
  "bugs": {
    "url": "https://github.com/Hugo-DoIt/Notion-DoIt/issues"
  },
  "engines": {
    "node": ">=16",
    "npm": ">=8"
  },
  "scripts": {
    "test": "vitest",
    "coverage": "vitest run --coverage",
    "start": "ts-node src/index.ts",
    "typecheck": "tsc --noEmit",
    "build": "tsc",
    "format": "prettier --write src/**/*.ts"
  },
  "keywords": [
    "Notion",
    "Hugo",
    "theme",
    "DoIt"
  ],
  "author": "HEIGE-PCloud",
  "dependencies": {
    "@notionhq/client": "^2.2.14",
    "@pclouddev/notion-to-markdown": "^2.7.17",
    "dotenv": "^16.4.5",
    "front-matter": "^4.0.2",
    "fs-extra": "^11.2.0",
<<<<<<< HEAD
    "katex": "^0.16.10",
    "yaml": "^2.4.0"
=======
    "katex": "^0.16.9",
    "yaml": "^2.4.2"
>>>>>>> 48ab05ae
  },
  "devDependencies": {
    "@types/fs-extra": "^11.0.4",
    "@types/katex": "^0.16.7",
    "@types/node": "^20.13.0",
    "prettier": "^3.2.5",
    "ts-node": "^10.9.2",
    "typescript": "^5.4.5",
    "vitest": "^1.3.1"
  }
}<|MERGE_RESOLUTION|>--- conflicted
+++ resolved
@@ -34,13 +34,8 @@
     "dotenv": "^16.4.5",
     "front-matter": "^4.0.2",
     "fs-extra": "^11.2.0",
-<<<<<<< HEAD
     "katex": "^0.16.10",
-    "yaml": "^2.4.0"
-=======
-    "katex": "^0.16.9",
     "yaml": "^2.4.2"
->>>>>>> 48ab05ae
   },
   "devDependencies": {
     "@types/fs-extra": "^11.0.4",
