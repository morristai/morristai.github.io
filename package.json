{
  "name": "notion-doit",
  "version": "0.0.1",
  "description": "Use Notion as the CMS for your Hugo DoIt site",
  "main": "src/index.ts",
  "private": true,
  "license": "GPL-3.0-only",
  "homepage": "https://github.com/Hugo-DoIt/Notion-DoIt",
  "bugs": {
    "url": "https://github.com/Hugo-DoIt/Notion-DoIt/issues"
  },
  "engines": {
    "node": ">=16",
    "npm": ">=8"
  },
  "scripts": {
    "test": "vitest",
    "coverage": "vitest run --coverage",
    "start": "ts-node src/index.ts",
    "typecheck": "tsc --noEmit",
    "build": "tsc",
    "format": "prettier --write src/**/*.ts"
  },
  "keywords": [
    "Notion",
    "Hugo",
    "theme",
    "DoIt"
  ],
  "author": "HEIGE-PCloud",
  "dependencies": {
<<<<<<< HEAD
    "@notionhq/client": "^2.2.4",
    "@pclouddev/notion-to-markdown": "^2.7.4",
=======
    "@notionhq/client": "^2.2.5",
    "@pclouddev/notion-to-markdown": "^2.7.1",
>>>>>>> bd67c9b9
    "dotenv": "^16.0.3",
    "front-matter": "^4.0.2",
    "fs-extra": "^11.1.1",
    "katex": "^0.16.7",
    "yaml": "^2.2.2"
  },
  "devDependencies": {
    "@types/fs-extra": "^11.0.1",
    "@types/katex": "^0.16.0",
    "@types/node": "^18.16.3",
    "prettier": "^2.8.8",
    "ts-node": "^10.9.1",
    "typescript": "^5.0.4",
    "vitest": "^0.30.1"
  }
}<|MERGE_RESOLUTION|>--- conflicted
+++ resolved
@@ -29,13 +29,8 @@
   ],
   "author": "HEIGE-PCloud",
   "dependencies": {
-<<<<<<< HEAD
-    "@notionhq/client": "^2.2.4",
+    "@notionhq/client": "^2.2.5",
     "@pclouddev/notion-to-markdown": "^2.7.4",
-=======
-    "@notionhq/client": "^2.2.5",
-    "@pclouddev/notion-to-markdown": "^2.7.1",
->>>>>>> bd67c9b9
     "dotenv": "^16.0.3",
     "front-matter": "^4.0.2",
     "fs-extra": "^11.1.1",
