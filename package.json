--- conflicted
+++ resolved
@@ -29,15 +29,9 @@
   ],
   "author": "HEIGE-PCloud",
   "dependencies": {
-<<<<<<< HEAD
-    "@notionhq/client": "^2.2.4",
-    "@pclouddev/notion-to-markdown": "^2.7.1",
-    "dotenv": "^16.1.3",
-=======
     "@notionhq/client": "^2.2.5",
     "@pclouddev/notion-to-markdown": "^2.7.4",
-    "dotenv": "^16.0.3",
->>>>>>> b5af1360
+    "dotenv": "^16.1.3",
     "front-matter": "^4.0.2",
     "fs-extra": "^11.1.1",
     "katex": "^0.16.7",
