{
  "name": "notion-doit",
  "version": "0.0.1",
  "description": "Use Notion as the CMS for your Hugo DoIt site",
  "main": "src/index.ts",
  "private": true,
  "license": "GPL-3.0-only",
  "homepage": "https://github.com/Hugo-DoIt/Notion-DoIt",
  "bugs": {
    "url": "https://github.com/Hugo-DoIt/Notion-DoIt/issues"
  },
  "engines": {
    "node": ">=16",
    "npm": ">=8"
  },
  "scripts": {
    "test": "vitest",
    "coverage": "vitest run --coverage",
    "start": "ts-node src/index.ts",
    "typecheck": "tsc --noEmit",
    "build": "tsc",
    "format": "prettier --write src/**/*.ts"
  },
  "keywords": [
    "Notion",
    "Hugo",
    "theme",
    "DoIt"
  ],
  "author": "HEIGE-PCloud",
  "dependencies": {
    "@notionhq/client": "^2.2.14",
    "@pclouddev/notion-to-markdown": "^2.7.17",
    "dotenv": "^16.4.5",
    "front-matter": "^4.0.2",
    "fs-extra": "^11.2.0",
    "katex": "^0.16.10",
    "yaml": "^2.4.2"
  },
  "devDependencies": {
    "@types/fs-extra": "^11.0.4",
    "@types/katex": "^0.16.7",
<<<<<<< HEAD
    "@types/node": "^20.13.0",
    "prettier": "^3.3.3",
=======
    "@types/node": "^22.5.1",
    "prettier": "^3.2.5",
>>>>>>> 267ccb44
    "ts-node": "^10.9.2",
    "typescript": "^5.5.4",
    "vitest": "^2.0.5"
  }
}<|MERGE_RESOLUTION|>--- conflicted
+++ resolved
@@ -40,13 +40,8 @@
   "devDependencies": {
     "@types/fs-extra": "^11.0.4",
     "@types/katex": "^0.16.7",
-<<<<<<< HEAD
-    "@types/node": "^20.13.0",
+    "@types/node": "^22.5.1",
     "prettier": "^3.3.3",
-=======
-    "@types/node": "^22.5.1",
-    "prettier": "^3.2.5",
->>>>>>> 267ccb44
     "ts-node": "^10.9.2",
     "typescript": "^5.5.4",
     "vitest": "^2.0.5"
