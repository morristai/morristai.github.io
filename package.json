--- conflicted
+++ resolved
@@ -43,12 +43,7 @@
     "@types/node": "^22.5.1",
     "prettier": "^3.3.3",
     "ts-node": "^10.9.2",
-<<<<<<< HEAD
-    "typescript": "^5.5.4",
+    "typescript": "^5.6.2",
     "vitest": "^2.1.1"
-=======
-    "typescript": "^5.6.2",
-    "vitest": "^2.0.5"
->>>>>>> 2fa42a0d
   }
 }